// app/(driver)/requeststatus.tsx
import React, { useState, useEffect, useCallback } from "react";
import {
  View,
  Text,
  Image,
  FlatList,
  Pressable,
  Platform,
  Alert,
  ScrollView,
  Modal,
  Animated,
  Easing,
} from "react-native";
import { SafeAreaView } from "react-native-safe-area-context";
import { Ionicons } from "@expo/vector-icons";
import { useRouter, useLocalSearchParams } from "expo-router";
import * as Location from "expo-location";
import LoadingScreen from "../../components/LoadingScreen";
import { supabase } from "../../utils/supabase";

/* ----------------------------- Debug helper ----------------------------- */
const DEBUG_PRINTS = true;
const dbg = (...args: any[]) => {
  if (DEBUG_PRINTS) console.log("[REQUESTSTATUS]", ...args);
};

/* ----------------------------- Types ----------------------------- */
type RequestStatus =
  | "IN_PROCESS"
  | "ACCEPTED"
  | "WAITING"
  | "COMPLETED"
  | "CANCELED"
  | "TO_PAY"
  | "PAID";

type RequestItem = {
  id: string;
  name: string;
  avatar: string;
  vehicleType: string;
  info: string;
  landmark: string;
  location: string;
  imageUrls?: string[];
  dateTime: string;       // formatted
  createdAtIso: string;   // raw ISO for logic
  status: RequestStatus;
  seen: boolean;
  sentWhen: string;
  lat: number;
  lon: number;
<<<<<<< HEAD
  acceptedBy?: string | null;
=======
  serviceType: "vulcanize" | "repair" | "gas" | null;
  fuelType: string | null;
  customFuelType: string | null;
>>>>>>> eb5ce791
};

type EmergencyRow = {
  emergency_id: string;
  user_id: string;
  vehicle_type: string;
  breakdown_cause: string | null;
  attachments: string[] | null;
  emergency_status:
    | "waiting"
    | "in_process"
    | "completed"
    | "canceled"
    | "cancelled";
  latitude: number;
  longitude: number;
  created_at: string;
  accepted_at: string | null;
  completed_at: string | null;
  canceled_at: string | null;
  accepted_by: string | null;
  driver_hidden: boolean;
  service_type: "vulcanize" | "repair" | "gas" | null;
  fuel_type: string | null;
  custom_fuel_type: string | null;
};

type AppUserRow = { full_name: string | null; photo_url: string | null };

// service_requests + joins (UI)
type SRStatus = "pending" | "canceled" | "rejected" | "accepted";
type ServiceRequestRow = {
  service_id: string; // assume non-null in your schema
  emergency_id: string;
  shop_id: string;
  latitude: number;
  longitude: number;
  status: SRStatus;
  requested_at: string;
  accepted_at?: string | null;
  rejected_at?: string | null;
};
type ShopRow = { shop_id: string; user_id: string; place_id: string | null };
type UserRow = {
  user_id: string;
  full_name: string | null;
  photo_url: string | null;
};
type PlaceRow = {
  place_id: string;
  name: string | null;
};
type SRUI = {
  service_id: string;
  user_id?: string; // UUID of shop owner (app_user.user_id)
  name: string;     // Shop name from places
  avatar: string;
  distanceKm: number;
  status: SRStatus;
  offerDetails?: {
    distanceFee: string;
    laborCost: string;
    fuelCost: string; // Added fuel cost
    totalCost: string;
    notes?: string;
  } | null; // can be null to render the fallback panel
};

type ShopOfferRow = {
  offer_id: string;
  service_id: string | null;
  emergency_id: string;
  shop_id: string;
  distance_km: number | string;
  rate_per_km: number | string;
  distance_fee: number | string;
  labor_cost: number | string;
  fuel_cost: number | string; // Added fuel cost
  total_amount: number | string;
  note: string | null;
  created_at: string;
};

/* ----------------------------- Helpers ----------------------------- */
const AVATAR_PLACEHOLDER =
  "https://images.unsplash.com/photo-1527980965255-d3b416303d12?q=80&w=256&auto=format&fit=crop";

function fmtDateTime(iso: string) {
  const d = new Date(iso);
  const date = d.toLocaleDateString(undefined, {
    year: "numeric",
    month: "short",
    day: "2-digit",
  });
  const time = d.toLocaleTimeString(undefined, {
    hour: "2-digit",
    minute: "2-digit",
  });
  return `${date} - ${time}`;
}
function timeAgo(iso: string) {
  const now = Date.now();
  const t = new Date(iso).getTime();
  const diff = Math.max(0, now - t) / 1000;
  if (diff < 60) return "Just now";
  const m = Math.floor(diff / 60);
  if (m < 60) return `${m}m ago`;
  const h = Math.floor(m / 60);
  if (h < 24) return `${h}h ago`;
  const d = Math.floor(h / 24);
  return `${d}d ago`;
}
const statusMap: Record<EmergencyRow["emergency_status"], RequestStatus> = {
  waiting: "WAITING",
  in_process: "IN_PROCESS",
  completed: "COMPLETED",
  canceled: "CANCELED",
  cancelled: "CANCELED",
};

async function reverseGeocode(lat: number, lon: number): Promise<string> {
  try {
    const results = await Location.reverseGeocodeAsync({
      latitude: lat,
      longitude: lon,
    });
    if (results.length > 0) {
      const p = results[0];
      const addressParts = [
        p.name,
        p.street,
        p.district,
        p.city,
        p.region,
        p.postalCode,
        p.country,
      ].filter(Boolean);
      return addressParts.join(", ") || "Address not available";
    }
  } catch {}
  return "Unknown location";
}

function mapEmergencyToItem(
  r: EmergencyRow,
  profile?: AppUserRow | null
): RequestItem {
  const lat = r.latitude;
  const lon = r.longitude;

  return {
    id: r.emergency_id,
    name: profile?.full_name || "You",
    avatar: profile?.photo_url || AVATAR_PLACEHOLDER,
    vehicleType: r.vehicle_type,
    info: r.breakdown_cause || "—",
    landmark: "—",
    location: `(${lat.toFixed(5)}, ${lon.toFixed(5)})`,
    imageUrls: (r.attachments || []).filter(Boolean),
    dateTime: fmtDateTime(r.created_at),
    createdAtIso: r.created_at,
    status: statusMap[r.emergency_status],
    seen: r.emergency_status !== "waiting",
    sentWhen: timeAgo(r.created_at),
    lat,
    lon,
<<<<<<< HEAD
    acceptedBy: r.accepted_by ?? null,
=======
    serviceType: r.service_type,
    fuelType: r.fuel_type,
    customFuelType: r.custom_fuel_type,
>>>>>>> eb5ce791
  };
}

function haversineKm(lat1: number, lon1: number, lat2: number, lon2: number) {
  const toRad = (x: number) => (x * Math.PI) / 180;
  const R = 6371;
  const dLat = toRad(lat2 - lat1);
  const dLon = toRad(lon2 - lon1);
  const a =
    Math.sin(dLat / 2) ** 2 +
    Math.cos(toRad(lat1)) * Math.cos(toRad(lat2)) * Math.sin(dLon / 2) ** 2;
  const c = 2 * Math.atan2(Math.sqrt(a), Math.sqrt(1 - a));
  return R * c;
}

function fmtDistance(km: number) {
  if (!Number.isFinite(km)) return "—";
  if (km < 1) return `${Math.round(km * 1000)} m`;
  if (km < 10) return `${km.toFixed(1)} km`;
  return `${Math.round(km)} km`;
}

/** Title-case + remove underscores for UI display */
function prettyStatus(s: RequestStatus): string {
  if (s === "CANCELED") return "Cancelled";
  return s
    .toLowerCase()
    .replace(/_/g, " ")
    .replace(/\b\w/g, (c) => c.toUpperCase());
}

// Service type display
function getServiceTypeLabel(serviceType: "vulcanize" | "repair" | "gas" | null): string {
  switch (serviceType) {
    case "vulcanize": return "Vulcanize";
    case "repair": return "Repair";
    case "gas": return "Gas";
    default: return "—";
  }
}

// Fuel type display
function getFuelTypeDisplay(fuelType: string | null, customFuelType: string | null): string {
  if (!fuelType) return "—";
  if (fuelType === "Others" && customFuelType) {
    return `Others: ${customFuelType}`;
  }
  return fuelType;
}

// Chat opener (unchanged)
async function openChatForEmergency(emergencyId: string, router: any) {
  try {
    const { data: { user } } = await supabase.auth.getUser();
    if (!user) {
      Alert.alert("Error", "You need to be logged in.");
      return;
    }

    const { data: emergency, error: emError } = await supabase
      .from("emergency")
      .select("accepted_by")
      .eq("emergency_id", emergencyId)
      .single();

    if (emError || !emergency) {
      Alert.alert("Error", "Emergency not found.");
      return;
    }

    const shopOwnerUserId = emergency.accepted_by;
    if (!shopOwnerUserId) {
      Alert.alert("Error", "No shop has accepted this emergency yet.");
      return;
    }

    const { data: existingConvs } = await supabase
      .from("conversations")
      .select(`
        id,
        emergency_id,
        customer_id,
        driver_id,
        shop_place_id
      `)
      .or(`and(customer_id.eq.${user.id},driver_id.eq.${shopOwnerUserId}),and(customer_id.eq.${shopOwnerUserId},driver_id.eq.${user.id})`)
      .order("updated_at", { ascending: false });

    let conversationId: string | undefined;
    const existingConv = existingConvs && existingConvs.length > 0 ? existingConvs[0] : null;

    if (existingConv) {
      conversationId = existingConv.id;
      if (!existingConv.emergency_id || existingConv.emergency_id !== emergencyId) {
        await supabase
          .from("conversations")
          .update({ emergency_id: emergencyId, updated_at: new Date().toISOString() })
          .eq("id", conversationId);
      }
    } else {
      const { data: newConv, error } = await supabase
        .from("conversations")
        .insert({
          emergency_id: emergencyId,
          customer_id: user.id,
          driver_id: shopOwnerUserId,
        })
        .select()
        .single();
      if (error) {
        Alert.alert("Error", "Could not start conversation.");
        return;
      }
      conversationId = newConv.id;
    }

    if (conversationId) router.push(`/driver/chat/${conversationId}`);
  } catch (err) {
    console.error("[openChatForEmergency] Error:", err);
    Alert.alert("Error", "Could not open chat. Please try again.");
  }
}

/* ----------------------------- UI helpers ----------------------------- */
const cardShadow = Platform.select({
  ios: {
    shadowColor: "#0F172A",
    shadowOpacity: 0.06,
    shadowRadius: 16,
    shadowOffset: { width: 0, height: 8 },
  },
  android: { elevation: 2 },
});
const STATUS_STYLES: Record<
  RequestStatus,
  { bg?: string; border?: string; text?: string }
> = {
  IN_PROCESS: {
    bg: "bg-emerald-50",
    border: "border-emerald-300/70",
    text: "text-emerald-700",
  },
  ACCEPTED: {
    bg: "bg-emerald-50",
    border: "border-emerald-300/70",
    text: "text-emerald-700",
  },
  WAITING: {
    bg: "bg-amber-50",
    border: "border-amber-300/70",
    text: "text-amber-700",
  },
  COMPLETED: {
    bg: "bg-blue-50",
    border: "border-blue-300/70",
    text: "text-blue-700",
  },
  CANCELED: {
    bg: "bg-rose-50",
    border: "border-rose-300/70",
    text: "text-rose-700",
  },
  TO_PAY: {},
  PAID: {
    bg: "bg-teal-50",
    border: "border-teal-300/70",
    text: "text-teal-700",
  },
};

const REQ_ROW_HEIGHT = 72;
const REQ_LIST_HEIGHT = REQ_ROW_HEIGHT * 2.5;

/* ----------------------------- Shared components ----------------------------- */
function SpinningGear({ size = 14, color = "#059669" }) {
  const spin = React.useRef(new Animated.Value(0)).current;
  React.useEffect(() => {
    const anim = Animated.loop(
      Animated.timing(spin, {
        toValue: 1,
        duration: 1200,
        easing: Easing.linear,
        useNativeDriver: true,
      })
    );
    anim.start();
    return () => anim.stop();
  }, [spin]);
  const rotate = spin.interpolate({
    inputRange: [0, 1],
    outputRange: ["0deg", "360deg"],
  });
  return (
    <Animated.View style={{ transform: [{ rotate }] }}>
      <Ionicons name="settings-outline" size={size} color={color} />
    </Animated.View>
  );
}

function CenterConfirm({
  visible,
  title,
  message,
  onCancel,
  onConfirm,
  confirmLabel = "Confirm",
  cancelLabel = "Cancel",
  confirmColor = "#2563EB",
}: {
  visible: boolean;
  title: string;
  message?: string;
  onCancel: () => void;
  onConfirm: () => void;
  confirmLabel?: string;
  cancelLabel?: string;
  confirmColor?: string;
}) {
  return (
    <Modal visible={visible} transparent animationType="fade" onRequestClose={onCancel}>
      <View className="flex-1 items-center justify-center" style={{ backgroundColor: "rgba(0,0,0,0.35)" }}>
        <View className="w-11/12 max-w-md rounded-2xl bg-white p-5" style={cardShadow as any}>
          <View className="items-center mb-2">
            <Ionicons name="alert-circle-outline" size={28} color={confirmColor} />
          </View>
          <Text className="text-lg font-semibold text-slate-900 text-center">{title}</Text>
          {message ? (
            <Text className="mt-2 text-[14px] text-slate-600 text-center">{message}</Text>
          ) : null}
          <View className="mt-5 flex-row gap-10">
            <Pressable onPress={onCancel} className="flex-1 rounded-2xl border border-slate-300 py-2.5 items-center">
              <Text className="text-[14px] text-slate-900">{cancelLabel}</Text>
            </Pressable>
            <Pressable onPress={onConfirm} className="flex-1 rounded-2xl py-2.5 items-center" style={{ backgroundColor: confirmColor }}>
              <Text className="text-[14px] text-white font-semibold">{confirmLabel}</Text>
            </Pressable>
          </View>
        </View>
      </View>
    </Modal>
  );
}

/* ----------------------------- Screen ----------------------------- */
export default function RequestStatus() {
  const router = useRouter();
  const { emergency_id } = useLocalSearchParams<{ emergency_id?: string }>();

  const [items, setItems] = useState<RequestItem[]>([]);
  const [loading, setLoading] = useState<{ visible: boolean; message?: string }>({ visible: false });
  const [userId, setUserId] = useState<string | null>(null);

  // counts and lists only for PENDING
  const [reqCounts, setReqCounts] = useState<Record<string, number>>({});
  const [reqLists, setReqLists] = useState<Record<string, SRUI[] | undefined>>({});
  const [openCards, setOpenCards] = useState<Record<string, boolean>>({});
  const [revealedReject, setRevealedReject] = useState<Record<string, boolean>>({});
  const [reqLoading, setReqLoading] = useState<Record<string, boolean>>({});
  const [expandedOffers, setExpandedOffers] = useState<Record<string, boolean>>({});

  // confirms
  const [confirmReject, setConfirmReject] = useState<{ serviceId: string; emergencyId: string } | null>(null);
  const [confirmAccept, setConfirmAccept] = useState<{ serviceId: string; emergencyId: string; userId?: string } | null>(null);
  const [confirmCancelId, setConfirmCancelId] = useState<string | null>(null);
  const [confirmHideId, setConfirmHideId] = useState<string | null>(null);

  const toggleCard = async (emId: string, emLat: number, emLon: number) => {
    const isOpening = !openCards[emId];
    setOpenCards((s) => ({ ...s, [emId]: isOpening }));
    if (isOpening && reqLists[emId] === undefined) {
      dbg("open card → fetch list", emId);
      await fetchSRListFor(emId, emLat, emLon);
    }
  };

  const toggleOfferExpanded = (serviceId: string) => {
    setExpandedOffers((prev) => ({ ...prev, [serviceId]: !prev[serviceId] }));
  };

  /* ----------------------------- Data fetchers ----------------------------- */
  const fetchItems = useCallback(
    async (withSpinner: boolean) => {
      try {
        if (withSpinner) setLoading({ visible: true, message: "Loading requests…" });

        // Ensure auth
        let uid = userId;
        if (!uid) {
          const { data: auth, error: authErr } = await supabase.auth.getUser();
          if (authErr || !auth.user) throw new Error("Please sign in.");
          uid = auth.user.id;
          setUserId(uid);
        }

        if (emergency_id) {
          const { data: erow, error } = await supabase
            .from("emergency")
            .select("*")
            .eq("emergency_id", emergency_id)
            .single<EmergencyRow>();
          if (error) throw error;

          let profile: AppUserRow | null = null;
          try {
            const { data: prow } = await supabase
              .from("app_user")
              .select("full_name,photo_url")
              .eq("user_id", erow.user_id)
              .single<AppUserRow>();
            profile = prow ?? null;
          } catch {}

          const item = mapEmergencyToItem(erow, profile);
          item.landmark = await reverseGeocode(erow.latitude, erow.longitude);
          setItems([item]);
          await fetchSRCounts([item.id]);
        } else {
          const { data: rows, error } = await supabase
            .from("emergency")
            .select("*")
            .eq("user_id", uid!)
            .eq("driver_hidden", false)
            .order("created_at", { ascending: false });
          if (error) throw error;

          const mapped = await Promise.all(
            (rows as EmergencyRow[]).map(async (r) => {
              let profile: AppUserRow | null = null;
              try {
                const { data: prow } = await supabase
                  .from("app_user")
                  .select("full_name,photo_url")
                  .eq("user_id", r.user_id)
                  .single<AppUserRow>();
                profile = prow ?? null;
              } catch {}
              const item = mapEmergencyToItem(r, profile);
              item.landmark = await reverseGeocode(r.latitude, r.longitude);
              return item;
            })
          );
          setItems(mapped);
          await fetchSRCounts(mapped.map((m) => m.id));
        }
      } catch (e: any) {
        Alert.alert("Unable to load", e?.message ?? "Please try again.");
      } finally {
        if (withSpinner) setLoading({ visible: false });
      }
    },
    [emergency_id, userId]
  );

  // counts of PENDING requests only
  const fetchSRCounts = useCallback(async (emergencyIds: string[]) => {
    if (emergencyIds.length === 0) return;
    const { data, error } = await supabase
      .from("service_requests")
      .select("emergency_id, service_id, status")
      .in("emergency_id", emergencyIds)
      .eq("status", "pending");
    if (error) return;

    const grp: Record<string, number> = {};
    (data as { emergency_id: string; service_id: string }[]).forEach((r) => {
      grp[r.emergency_id] = (grp[r.emergency_id] ?? 0) + 1;
    });
    setReqCounts((prev) => ({ ...prev, ...grp }));
  }, []);

  // service_requests → shop_details → places + app_user → latest shop_offers
  // with robust latest-per-key picking & a visible fallback panel
  const fetchSRListFor = useCallback(
    async (emergencyId: string, emLat: number, emLon: number) => {
      setReqLoading((m) => ({ ...m, [emergencyId]: true }));
      try {
        // 1) pending service_requests for this emergency
        const { data: rows, error } = await supabase
          .from("service_requests")
          .select(
            "service_id, emergency_id, shop_id, latitude, longitude, status, requested_at"
          )
          .eq("emergency_id", emergencyId)
          .eq("status", "pending")
          .order("requested_at", { ascending: false });

        if (error) {
          setReqLists((m) => ({ ...m, [emergencyId]: [] }));
          return;
        }

        const srRows = (rows as ServiceRequestRow[]) ?? [];
        dbg("SR rows:", srRows.length);

        // 2) shop_details -> user_id + place_id
        const shopIds = Array.from(new Set(srRows.map((r) => r.shop_id)));
        const { data: shops } = await supabase
          .from("shop_details")
          .select("shop_id, user_id, place_id")
          .in("shop_id", shopIds.length ? shopIds : ["shp-void"]);

        const shopToUser: Record<string, string> = {};
        const shopToPlace: Record<string, string> = {};
        (shops as ShopRow[] | null)?.forEach((s) => {
          shopToUser[s.shop_id] = s.user_id;
          if (s.place_id) shopToPlace[s.shop_id] = s.place_id;
        });

        // 3) app_user for avatar/name fallback
        const userIds = Array.from(new Set(Object.values(shopToUser)));
        let userMap: Record<string, UserRow> = {};
        if (userIds.length) {
          const { data: users } = await supabase
            .from("app_user")
            .select("user_id, full_name, photo_url")
            .in("user_id", userIds);
          (users as UserRow[] | null)?.forEach((u) => (userMap[u.user_id] = u));
        }

        // 4) places for shop display name
        const placeIds = Array.from(new Set(Object.values(shopToPlace)));
        let placeMap: Record<string, PlaceRow> = {};
        if (placeIds.length) {
          const { data: places } = await supabase
            .from("places")
            .select("place_id, name")
            .in("place_id", placeIds);
          (places as PlaceRow[] | null)?.forEach((p) => (placeMap[p.place_id] = p));
        }

        // ---------- OFFERS (primary: by service_id) ----------
        const serviceIds = srRows.map((r) => r.service_id).filter(Boolean);
        let latestOfferByService: Record<string, ShopOfferRow> = {};
        if (serviceIds.length) {
          const { data: offersByService } = await supabase
            .from("shop_offers")
            .select(
              "offer_id, emergency_id, service_id, shop_id, distance_km, rate_per_km, distance_fee, labor_cost, fuel_cost, total_amount, note, created_at"
            )
            .in("service_id", serviceIds)
            .order("created_at", { ascending: false });

          (offersByService as ShopOfferRow[] | null)?.forEach((o) => {
            const key = o.service_id ?? "";
            if (!key) return;
            const prev = latestOfferByService[key];
            if (!prev || new Date(o.created_at) > new Date(prev.created_at)) {
              latestOfferByService[key] = o;
            }
          });
        }

        // ---------- FALLBACK OFFERS (by emergency_id + shop_id where service_id is NULL) ----------
        let latestOfferByShop: Record<string, ShopOfferRow> = {};
        if (shopIds.length) {
          const { data: offersByShop } = await supabase
            .from("shop_offers")
            .select(
              "offer_id, emergency_id, service_id, shop_id, distance_km, rate_per_km, distance_fee, labor_cost, fuel_cost, total_amount, note, created_at"
            )
            .eq("emergency_id", emergencyId)
            .is("service_id", null)
            .in("shop_id", shopIds)
            .order("created_at", { ascending: false });

          (offersByShop as ShopOfferRow[] | null)?.forEach((o) => {
            const key = o.shop_id;
            const prev = latestOfferByShop[key];
            if (!prev || new Date(o.created_at) > new Date(prev.created_at)) {
              latestOfferByShop[key] = o;
            }
          });
        }

        dbg("Offers found → byService:", Object.keys(latestOfferByService).length, "byShop(NULL sid):", Object.keys(latestOfferByShop).length);

        // 6) map to UI
        const list: SRUI[] = srRows.map((r) => {
          const uid = shopToUser[r.shop_id];
          const u = uid ? userMap[uid] : undefined;
          const placeId = shopToPlace[r.shop_id];
          const place = placeId ? placeMap[placeId] : undefined;

          const avatar = u?.photo_url || AVATAR_PLACEHOLDER;
          const name = place?.name || u?.full_name || "Auto Repair Shop";
          const distanceKm = haversineKm(emLat, emLon, r.latitude, r.longitude);

          // Prefer by service_id; fallback to (emergency_id, shop_id, service_id NULL)
          const offer =
            latestOfferByService[r.service_id] || latestOfferByShop[r.shop_id];

          const offerDetails: SRUI["offerDetails"] =
            offer
              ? {
                  distanceFee: `₱${Number(offer.distance_fee).toFixed(2)}`,
                  laborCost: `₱${Number(offer.labor_cost).toFixed(2)}`,
                  fuelCost: `₱${Number(offer.fuel_cost ?? 0).toFixed(2)}`,
                  totalCost: `₱${Number(offer.total_amount).toFixed(2)}`,
                  notes: offer.note ?? undefined,
                }
              : null;

          return {
            service_id: r.service_id,
            user_id: uid,
            name,
            avatar,
            distanceKm,
            status: r.status,
            offerDetails,
          };
        });

        setReqLists((m) => ({ ...m, [emergencyId]: list }));
        setReqCounts((m) => ({ ...m, [emergencyId]: list.length }));
      } catch (err) {
        console.error("[fetchSRListFor] error:", err);
        setReqLists((m) => ({ ...m, [emergencyId]: [] }));
      } finally {
        setReqLoading((m) => ({ ...m, [emergencyId]: false }));
      }
    },
    []
  );

  // Reject a single service request
  const rejectService = useCallback(
    async (serviceId: string, emergencyId: string) => {
      try {
        const { error } = await supabase
          .from("service_requests")
          .update({ status: "rejected", rejected_at: new Date().toISOString() })
          .eq("service_id", serviceId)
          .eq("emergency_id", emergencyId);

        if (error) throw error;

        // Optimistic UI
        setReqLists((prev) => {
          const cur = prev[emergencyId] ?? [];
          const next = cur.filter((r) => r.service_id !== serviceId);
          return { ...prev, [emergencyId]: next };
        });
        setReqCounts((prev) => ({
          ...prev,
          [emergencyId]: Math.max(0, (prev[emergencyId] ?? 1) - 1),
        }));
        setRevealedReject((prev) => {
          const p = { ...prev };
          delete p[serviceId];
          return p;
        });
      } catch (e: any) {
        Alert.alert("Reject failed", e?.message ?? "Please try again.");
      }
    },
    []
  );

  // Copy latest offer → payment_transaction if not already created
  // ✅ UPDATED: Now properly includes fuel_cost for gas emergencies
async function ensurePaymentTransaction(
  emergencyId: string,
  serviceId: string
): Promise<void> {
  const { data: existing } = await supabase
    .from("payment_transaction")
    .select("transaction_id")
    .eq("emergency_id", emergencyId)
    .eq("service_id", serviceId)
    .maybeSingle();

  if (existing) return;

  const { data: offer, error: offErr } = await supabase
    .from("shop_offers")
    .select(
      "offer_id, emergency_id, service_id, shop_id, distance_km, rate_per_km, distance_fee, labor_cost, fuel_cost, total_amount"
    )
    .eq("service_id", serviceId)
    .order("created_at", { ascending: false })
    .limit(1)
    .maybeSingle();

  if (offErr) throw offErr;
  if (!offer) throw new Error("No offer found for this request.");

  // Get emergency details to check service type
  const { data: em } = await supabase
    .from("emergency")
    .select("user_id, service_type")
    .eq("emergency_id", emergencyId)
    .maybeSingle();

  // ✅ CRITICAL FIX: For gas emergencies, ensure fuel_cost is properly set
  // For non-gas emergencies, fuel_cost should be 0
  const isGasEmergency = em?.service_type === 'gas';
  const fuelCost = isGasEmergency ? Number(offer.fuel_cost ?? 0) : 0;
  
  // For gas emergencies, labor_cost should be 0, and vice versa
  const laborCost = isGasEmergency ? 0 : Number(offer.labor_cost ?? 0);

  // 🔥 FIX: Use correct column names that match your schema
  const { error: insErr } = await supabase.from("payment_transaction").insert({
    emergency_id: emergencyId,
    service_id: serviceId,
    shop_id: offer.shop_id,
    driver_user_id: em?.user_id ?? null,
    offer_id: offer.offer_id,
    rate_per_km: offer.rate_per_km,
    distance_km: offer.distance_km,
    distance_fee: offer.distance_fee,
    labor_cost: laborCost, // 0 for gas emergencies
    fuel_cost: fuelCost,   // Actual value for gas emergencies, 0 for others
    parts_cost: 0,
    total_amount: offer.total_amount,
    status: "pending",
  });

  if (insErr) throw insErr;
}
  // ✅ FIXED: Remove automatic conversation creation from acceptService
const acceptService = useCallback(
  async (opts: {
    serviceId: string;
    emergencyId: string;
    userId?: string;
  }) => {
    const { serviceId, emergencyId, userId: acceptedByUser } = opts;
    const now = new Date().toISOString();

      try {
        setLoading({ visible: true, message: "Accepting request…" });

      console.log("🟢 [ACCEPT] Starting accept process");
      console.log("🟢 [ACCEPT] Service ID:", serviceId);
      console.log("🟢 [ACCEPT] Emergency ID:", emergencyId);

      // ════════════════════════════════════════════════════════════════
      // CRITICAL: Get authenticated user FIRST to verify auth context
      // ════════════════════════════════════════════════════════════════
      const { data: { user }, error: authError } = await supabase.auth.getUser();
      
      if (authError || !user) {
        console.error("🔴 [ACCEPT ERROR] Authentication failed:", authError);
        throw new Error("You must be logged in to accept requests");
      }

      console.log("🟢 [ACCEPT] Authenticated driver:", user.id);

      // ════════════════════════════════════════════════════════════════
      // Get driver's name for notifications
      // ════════════════════════════════════════════════════════════════
      const { data: driverProfile, error: profileError } = await supabase
        .from("app_user")
        .select("full_name")
        .eq("user_id", user.id)
        .single();

      if (profileError) {
        console.warn("🟡 [ACCEPT] Failed to fetch driver profile:", profileError);
      }

      const driverName = driverProfile?.full_name || "a driver";
      console.log("🟢 [ACCEPT] Driver name:", driverName);

      // ════════════════════════════════════════════════════════════════
      // Get ALL service requests for this emergency BEFORE any updates
      // ════════════════════════════════════════════════════════════════
      console.log("🟢 [ACCEPT] Fetching ALL service requests for emergency...");
      const { data: allServiceRequests, error: srError } = await supabase
        .from("service_requests")
        .select("service_id, shop_id, status")
        .eq("emergency_id", emergencyId)
        .eq("status", "pending"); // Only get pending requests

      if (srError) {
        console.error("🔴 [ACCEPT ERROR] Failed to fetch service requests:", srError);
        throw new Error(`Failed to fetch service requests: ${srError.message}`);
      }

      console.log("🟢 [ACCEPT] Found service requests:", allServiceRequests);

      if (!allServiceRequests || allServiceRequests.length === 0) {
        throw new Error("No pending service requests found");
      }

      // ════════════════════════════════════════════════════════════════
      // Fetch shop details for ALL shops at once (performance optimization)
      // ════════════════════════════════════════════════════════════════
      const shopIds = allServiceRequests.map(sr => sr.shop_id);
      const { data: allShopDetails, error: shopError } = await supabase
        .from("shop_details")
        .select("shop_id, user_id")
        .in("shop_id", shopIds);

      if (shopError) {
        console.error("🔴 [ACCEPT ERROR] Failed to fetch shop details:", shopError);
        throw new Error(`Failed to fetch shop details: ${shopError.message}`);
      }

      // Create map for quick lookup: shop_id -> user_id
      const shopOwnerMap = new Map<string, string>();
      allShopDetails?.forEach(shop => {
        if (shop.shop_id && shop.user_id) {
          shopOwnerMap.set(shop.shop_id, shop.user_id);
        }
      });

      console.log("🟢 [ACCEPT] Shop owner mapping:", Object.fromEntries(shopOwnerMap));

      // ════════════════════════════════════════════════════════════════
      // Update the accepted service request
      // ════════════════════════════════════════════════════════════════
      console.log("🟢 [ACCEPT] Updating service request status to 'accepted'...");
      const { error: srErr } = await supabase
        .from("service_requests")
        .update({ status: "accepted", accepted_at: now })
        .eq("service_id", serviceId)
        .eq("emergency_id", emergencyId);
      
      if (srErr) {
        console.error("🔴 [ACCEPT ERROR] Failed to update service request:", srErr);
        throw srErr;
      }
      console.log("✅ [ACCEPT] Service request marked as accepted");

      // ════════════════════════════════════════════════════════════════
      // Update emergency status
      // ════════════════════════════════════════════════════════════════
      const emergencyPatch: Partial<EmergencyRow> & any = {
        emergency_status: "in_process",
        accepted_at: now,
      };
      if (acceptedByUser) {
        emergencyPatch.accepted_by = acceptedByUser;
      }

      console.log("🟢 [ACCEPT] Updating emergency status to 'in_process'...");
      const { error: emErr } = await supabase
        .from("emergency")
        .update(emergencyPatch)
        .eq("emergency_id", emergencyId);
      
      if (emErr) {
        console.error("🔴 [ACCEPT ERROR] Failed to update emergency:", emErr);
        throw emErr;
      }
      console.log("✅ [ACCEPT] Emergency marked as in_process");

      // ════════════════════════════════════════════════════════════════
      // ✅ CRITICAL: Create payment transaction with fuel cost for gas emergencies
      // ════════════════════════════════════════════════════════════════
      console.log("🟢 [PAYMENT] Creating payment transaction...");
      await ensurePaymentTransaction(emergencyId, serviceId);
      console.log("✅ [PAYMENT] Payment transaction created with fuel cost");

      // ════════════════════════════════════════════════════════════════
      // Send notifications to all shops
      // ════════════════════════════════════════════════════════════════
      console.log("🟢 [NOTIFICATION] Starting notification process...");

      // Track results for debugging
      const notificationResults: Array<{
        serviceId: string;
        shopId: string;
        type: "accepted" | "rejected";
        success: boolean;
        error?: string;
      }> = [];

      // Process EACH service request and send appropriate notification
      for (const request of allServiceRequests) {
        const shopOwnerId = shopOwnerMap.get(request.shop_id);

        if (!shopOwnerId) {
          console.error("🔴 [NOTIFICATION ERROR] No shop owner found for shop:", request.shop_id);
          notificationResults.push({
            serviceId: request.service_id,
            shopId: request.shop_id,
            type: request.service_id === serviceId ? "accepted" : "rejected",
            success: false,
            error: "Shop owner not found",
          });
          continue;
        }

        // Determine if this is the accepted or rejected shop
        const isAccepted = request.service_id === serviceId;
        const notificationType = isAccepted ? "accepted" : "rejected";

        console.log(`🟢 [NOTIFICATION] Processing ${notificationType.toUpperCase()} shop:`, {
          serviceId: request.service_id,
          shopId: request.shop_id,
          shopOwnerId,
        });

        // Prepare notification data
        const notificationData = isAccepted
          ? {
              from_user_id: user.id, // CRITICAL: Must match auth.uid()
              to_user_id: shopOwnerId,
              type: "service_request_accepted",
              title: "Offer Accepted! 🎉",
              body: `Your offer has been accepted by ${driverName}. You may now proceed to the location.`,
              data: {
                emergency_id: emergencyId,
                service_id: serviceId,
                driver_name: driverName,
                event: "driver_accepted_offer",
              },
            }
          : {
              from_user_id: user.id, // CRITICAL: Must match auth.uid()
              to_user_id: shopOwnerId,
              type: "service_request_rejected",
              title: "Request Closed",
              body: `${driverName} has accepted another mechanic's offer. Thank you for your willingness to help!`,
              data: {
                emergency_id: emergencyId,
                service_id: request.service_id,
                driver_name: driverName,
                event: "driver_chose_another_mechanic",
              },
            };

        console.log(`🟢 [NOTIFICATION] Inserting ${notificationType} notification:`, {
          from: user.id,
          to: shopOwnerId,
          type: notificationData.type,
        });

        // Insert notification with .select() to catch silent failures
        const { data: notifData, error: notifError } = await supabase
          .from("notifications")
          .insert(notificationData)
          .select(); // CRITICAL: Returns inserted row, exposes RLS errors

        if (notifError) {
          console.error(`🔴 [NOTIFICATION ERROR] ${notificationType} notification failed:`, {
            error: notifError,
            code: notifError.code,
            message: notifError.message,
            details: notifError.details,
            hint: notifError.hint,
          });

          // Provide helpful error messages for common RLS errors
          if (notifError.code === "42501") {
            console.error("🔴 [RLS ERROR] Row-level security policy blocked this insert.");
            console.error("🔴 [RLS ERROR] Check that:");
            console.error("   1. RLS policy allows INSERT where from_user_id = auth.uid()");
            console.error("   2. auth.uid() matches:", user.id);
            console.error("   3. Policy uses WITH CHECK clause, not just USING");
          }

          notificationResults.push({
            serviceId: request.service_id,
            shopId: request.shop_id,
            type: notificationType as "accepted" | "rejected",
            success: false,
            error: notifError.message,
          });
        } else if (!notifData || notifData.length === 0) {
          console.error(`🔴 [NOTIFICATION ERROR] ${notificationType} notification returned no data (possible RLS block)`);
          notificationResults.push({
            serviceId: request.service_id,
            shopId: request.shop_id,
            type: notificationType as "accepted" | "rejected",
            success: false,
            error: "No data returned - RLS may be blocking",
          });
        } else {
          console.log(`✅ [NOTIFICATION SUCCESS] ${notificationType} notification created:`, notifData[0]);
          notificationResults.push({
            serviceId: request.service_id,
            shopId: request.shop_id,
            type: notificationType as "accepted" | "rejected",
            success: true,
          });
        }

        // If rejected, update the service request status
        if (!isAccepted) {
          const { error: updateError } = await supabase
            .from("service_requests")
            .update({ 
              status: "rejected", 
              rejected_at: now,
            })
            .eq("service_id", request.service_id);

          if (updateError) {
            console.error("🔴 [NOTIFICATION ERROR] Failed to update rejected service request:", updateError);
          }
        }
      }

      // ════════════════════════════════════════════════════════════════
      // Log notification summary
      // ════════════════════════════════════════════════════════════════
      const successCount = notificationResults.filter(r => r.success).length;
      const failCount = notificationResults.filter(r => !r.success).length;

      console.log("🟢 [NOTIFICATION SUMMARY]", {
        total: notificationResults.length,
        successful: successCount,
        failed: failCount,
        results: notificationResults,
      });

      // Check if accepted notification failed (critical)
      const acceptedNotifFailed = notificationResults.find(
        r => r.type === "accepted" && !r.success
      );

      if (acceptedNotifFailed) {
        console.warn("⚠️ [CRITICAL WARNING] Accepted notification failed to send");
        Alert.alert(
          "Partial Success",
          "Request accepted, but the mechanic may not have been notified. Please contact them directly.",
          [{ text: "OK" }]
        );
      } else if (failCount > 0) {
        console.warn(`⚠️ [WARNING] ${failCount} notification(s) failed to send`);
      }

      // ════════════════════════════════════════════════════════════════
      // Update optimistic UI
      // ════════════════════════════════════════════════════════════════
      setItems((prev) =>
        prev.map((it) =>
          it.id === emergencyId
            ? {
                ...it,
                status: "IN_PROCESS",
                acceptedBy: acceptedByUser ?? it.acceptedBy ?? null,
              }
            : it
        )
      );

      setReqLists((prev) => {
        const cur = prev[emergencyId] ?? [];
        const next = cur.filter((r) => r.service_id !== serviceId);
        return { ...prev, [emergencyId]: next };
      });

      setReqCounts((prev) => ({
        ...prev,
        [emergencyId]: Math.max(0, (prev[emergencyId] ?? 1) - 1),
      }));

      // Refresh from server to ensure consistency
      const em = items.find((i) => i.id === emergencyId);
      if (em) {
        await fetchSRListFor(emergencyId, em.lat, em.lon);
      }

      console.log("✅ [ACCEPT] Accept process completed successfully");

    } catch (e: any) {
      console.error("🔴 [ACCEPT ERROR] Accept process failed:", {
        error: e,
        message: e?.message,
        stack: e?.stack,
      });
      
      Alert.alert(
        "Accept failed",
        e?.message || "An unexpected error occurred. Please try again."
      );
    } finally {
      setLoading({ visible: false });
    }
  },
  [items, fetchSRListFor, setItems, setReqLists, setReqCounts, setLoading]
);

  const cancelEmergency = useCallback(async (emergencyId: string) => {
    try {
      setLoading({ visible: true, message: "Cancelling emergency…" });

      const { error } = await supabase
        .from("emergency")
        .update({
          emergency_status: "canceled",
          canceled_at: new Date().toISOString(),
        })
        .eq("emergency_id", emergencyId);

      if (error) throw error;

      setItems((prev) =>
        prev.map((item) => (item.id === emergencyId ? { ...item, status: "CANCELED" } : item))
      );
      setOpenCards((prev) => ({ ...prev, [emergencyId]: false }));
    } catch (e: any) {
      Alert.alert("Cancel failed", e?.message ?? "Please try again.");
    } finally {
      setLoading({ visible: false });
    }
  }, []);

  const hideEmergency = useCallback(async (emergencyId: string) => {
    try {
      setLoading({ visible: true, message: "Removing request…" });

    const { error } = await supabase
      .from("emergency")
      .update({ driver_hidden: true })
      .eq("emergency_id", emergencyId);

      if (error) throw error;

      setItems((prev) => prev.filter((item) => item.id !== emergencyId));
    } catch (e: any) {
      Alert.alert("Delete failed", e?.message ?? "Please try again.");
    } finally {
      setLoading({ visible: false });
    }
  }, []);

  /* ----------------------------- Realtime & lifecycle ----------------------------- */
  useEffect(() => {
    const channel = supabase
      .channel("sr-counts")
      .on(
        "postgres_changes",
        { event: "*", schema: "public", table: "service_requests" },
        (payload) => {
          const emId =
            (payload as any).new?.emergency_id ??
            (payload as any).old?.emergency_id;
          if (!emId) return;

          fetchSRCounts([emId]);

          const opened = openCards[emId];
          const em = items.find((i) => i.id === emId);
          if (opened && em) fetchSRListFor(emId, em.lat, em.lon);
        }
      )
      .subscribe();

    return () => {
      void supabase.removeChannel(channel);
    };
  }, [openCards, items, fetchSRCounts, fetchSRListFor]);

  useEffect(() => {
    fetchItems(true);
  }, [fetchItems]);

  useEffect(() => {
    const id = setInterval(() => fetchItems(false), 15000);
    return () => clearInterval(id);
  }, [fetchItems]);

  /* ----------------------------- Locate helpers ----------------------------- */
  const openLiveTracking = useCallback(
    async ({
      emergencyId,
      targetUserId,
      viewer = "driver",
    }: {
      emergencyId: string;
      targetUserId?: string | null;
      viewer?: "driver" | "mechanic";
    }) => {
      try {
        let resolvedTarget = targetUserId ?? null;
        if (!resolvedTarget) {
          const { data, error } = await supabase
            .from("emergency")
            .select("accepted_by")
            .eq("emergency_id", emergencyId)
            .maybeSingle();
          if (error) throw error;
          resolvedTarget = (data as { accepted_by: string | null } | null)?.accepted_by ?? null;
        }

        if (!resolvedTarget) {
          Alert.alert(
            "Locate unavailable",
            "No mechanic is linked to this request yet. Accept an offer first.",
          );
          return;
        }

        router.push({
          pathname: "/(tracking)/track/[targetId]",
          params: { targetId: resolvedTarget, viewer },
        });
      } catch (err) {
        console.error("[RequestStatus] openLiveTracking", err);
        Alert.alert(
          "Unable to open tracking",
          "Please try again with a stable connection.",
        );
      }
    },
    [router],
  );

  /* -------------------------- Render helpers -------------------------- */
  const renderSRItem = (emId: string, it: SRUI, emLat: number, emLon: number) => {
    const blurred = !!revealedReject[it.service_id];
    const isExpanded = !!expandedOffers[it.service_id];
    
    // Get the emergency item to check service type
    const emergencyItem = items.find(item => item.id === emId);
    const isGasEmergency = emergencyItem?.serviceType === 'gas';

    return (
      <View key={it.service_id} className="relative py-3 border-b border-slate-200">
        <Pressable
          onLongPress={() => setRevealedReject((m) => ({ ...m, [it.service_id]: true }))}
          onPress={() => {
            if (blurred) {
              setRevealedReject((m) => ({ ...m, [it.service_id]: false }));
            } else {
              toggleOfferExpanded(it.service_id);
            }
          }}
          style={{ opacity: blurred ? 0.05 : 1 }}
        >
          <View className="flex-row items-start px-3">
            <Image source={{ uri: it.avatar }} className="w-10 h-10 rounded-full mt-1" />
            <View className="ml-3 flex-1">
              <View className="flex-row justify-between items-start">
                <View className="flex-1">
                  <Text className="text-[15px] font-semibold text-slate-900 leading-5" numberOfLines={2}>
                    {it.name}
                  </Text>
                  <Text className="text-[13px] text-slate-500 mt-1">
                    {fmtDistance(it.distanceKm)} away
                  </Text>
                </View>
                <View className="items-end">
                  <Ionicons
                    name={isExpanded ? "chevron-up" : "chevron-down"}
                    size={16}
                    color="#64748B"
                    className="mb-2"
                  />
                  <View className="flex-col space-y-2">
                    <Pressable
                      onPress={() =>
                        setConfirmAccept({
                          serviceId: it.service_id,
                          emergencyId: emId,
                          userId: it.user_id,
                        })
                      }
                      disabled={blurred}
                      className="rounded-xl py-2 px-5 bg-blue-600"
                    >
                      <Text className="text-white text-[13px] font-semibold text-center">Accept</Text>
                    </Pressable>
                  </View>
                </View>
              </View>

              {/* Offer Details - Collapsible */}
              {isExpanded && (
                it.offerDetails ? (
                  <View className="mt-3 p-4 bg-slate-50 rounded-xl border border-slate-200">
                    {it.offerDetails.notes && (
                      <View className="mb-3 pb-3 border-b border-slate-200">
                        <Text className="text-slate-600 text-xs font-medium mb-1">Notes</Text>
                        <Text className="text-slate-700 text-sm leading-5">{it.offerDetails.notes}</Text>
                      </View>
                    )}

                    <View className="space-y-2">
                      <View className="flex-row justify-between items-center">
                        <Text className="text-slate-600 text-sm">Distance Fee</Text>
                        <Text className="text-slate-900 text-sm font-medium">{it.offerDetails.distanceFee}</Text>
                      </View>
                      
                      {/* Conditionally render Labor Cost or Fuel Cost based on service type */}
                      {isGasEmergency ? (
                        <>
                          <View className="flex-row justify-between items-center">
                            <Text className="text-slate-600 text-sm">Fuel Cost</Text>
                            <Text className="text-slate-900 text-sm font-medium">{it.offerDetails.fuelCost}</Text>
                          </View>
                          <View className="flex-row justify-between items-center">
                            <Text className="text-slate-600 text-sm">Fuel Type</Text>
                            <Text className="text-slate-900 text-sm font-medium">
                              {getFuelTypeDisplay(emergencyItem?.fuelType || null, emergencyItem?.customFuelType || null)}
                            </Text>
                          </View>
                        </>
                      ) : (
                        <View className="flex-row justify-between items-center">
                          <Text className="text-slate-600 text-sm">Labor Cost</Text>
                          <Text className="text-slate-900 text-sm font-medium">{it.offerDetails.laborCost}</Text>
                        </View>
                      )}
                      
                      <View className="flex-row justify-between items-center pt-2 border-t border-slate-300">
                        <Text className="text-slate-800 text-sm font-semibold">Total Cost</Text>
                        <Text className="text-slate-900 text-sm font-bold">{it.offerDetails.totalCost}</Text>
                      </View>
                    </View>
                  </View>
                ) : (
                  // 🔴 Visible fallback so "nothing happens" is not confusing
                  <View className="mt-3 p-4 bg-slate-50 rounded-xl border border-dashed border-slate-300">
                    <Text className="text-slate-600 text-sm">
                      No offer details from this shop yet.
                    </Text>
                    <Text className="text-slate-500 text-xs mt-1">
                      (If you expect an offer, check Supabase RLS/permissions and that the offer rows reference this service or are NULL service_id with the same emergency/shop.)
                    </Text>
                  </View>
                )
              )}
            </View>
          </View>
        </Pressable>

        {blurred && (
          <View className="absolute inset-0 items-center justify-center">
            <Pressable
              onPress={() => setConfirmReject({ serviceId: it.service_id, emergencyId: emId })}
              className="rounded-2xl px-5 py-2 bg-rose-600"
            >
              <Text className="text-white text-[13px] font-semibold">Reject</Text>
            </Pressable>
          </View>
        )}
      </View>
    );
  };

  const PlaceholderRow = ({ idx }: { idx: number }) => (
    <View
      key={`ph-${idx}`}
      style={{ height: REQ_ROW_HEIGHT, borderBottomWidth: 1, borderBottomColor: "#E5E7EB" }}
      className="flex-row items-center px-3 opacity-50"
    >
      <View className="w-10 h-10 rounded-full bg-slate-200" />
      <View className="ml-3 flex-1">
        <View className="h-4 w-32 rounded bg-slate-200 mb-1" />
        <View className="h-3 w-24 rounded bg-slate-200" />
      </View>
      <View className="rounded-xl py-1.5 px-6 bg-slate-200" />
    </View>
  );

  const renderSRList = (em: RequestItem) => {
    const list = reqLists[em.id];
    const isLoading = reqLoading[em.id] || list === undefined;
    const real = list ?? [];

    return (
      <View className="mt-3 rounded-2xl border border-slate-200 overflow-hidden bg-white">
        <View className="px-4 py-3 bg-slate-50 border-b border-slate-200">
          <Text className="text-[13px] font-medium text-slate-700">
            Service Requests {reqCounts[em.id] ? `(${reqCounts[em.id]})` : ""}
          </Text>
        </View>

        <View style={{ height: REQ_LIST_HEIGHT }}>
          {isLoading ? (
            <View className="flex-1">
              {Array.from({ length: 3 }).map((_, i) => (
                <PlaceholderRow key={i} idx={i} />
              ))}
            </View>
          ) : real.length > 0 ? (
            <ScrollView contentContainerStyle={{ paddingVertical: 8 }} nestedScrollEnabled showsVerticalScrollIndicator>
              {real.map((row) => renderSRItem(em.id, row, em.lat, em.lon))}
            </ScrollView>
          ) : (
            <View className="flex-1 items-center justify-center py-8">
              <Ionicons name="build-outline" size={32} color="#94A3B8" />
              <Text className="text-[14px] text-slate-500 mt-2">No requests yet</Text>
            </View>
          )}
        </View>
      </View>
    );
  };

  const renderItem = ({ item }: { item: RequestItem }) => {
    const waiting = item.status === "WAITING";
    const inProcess = item.status === "IN_PROCESS";
    const completed = item.status === "COMPLETED";
    const canceled = item.status === "CANCELED";
    const isOpen = !!openCards[item.id];

    const ageMs = Date.now() - new Date(item.createdAtIso).getTime();
    const hasPending = (reqCounts[item.id] ?? 0) > 0;
    const canCancel = waiting && !hasPending && ageMs >= 5 * 60 * 1000;

    return (
      <Pressable
        onPress={() => toggleCard(item.id, item.lat, item.lon)}
        className="bg-white rounded-2xl p-5 mb-4 border border-slate-200 relative"
        style={cardShadow as any}
      >
        {(completed || canceled) && (
          <View className="absolute top-3 right-3">
            <Pressable onPress={() => setConfirmHideId(item.id)} hitSlop={8} className="p-1 rounded-full">
              <Ionicons name="trash-outline" size={20} color="#64748B" />
            </Pressable>
          </View>
        )}

        <View className="flex-row items-center">
          <Image source={{ uri: item.avatar }} className="w-12 h-12 rounded-full" />
          <View className="ml-3 flex-1">
            <Text className="text-[17px] font-semibold text-slate-900" numberOfLines={1}>
              {item.name}
            </Text>
            <Text className="text-[13px] text-slate-500 mt-0.5">
              Emergency Request • {item.vehicleType}
            </Text>
          </View>
        </View>

        <View className="h-px bg-slate-200 my-4" />

        <View className="space-y-3">
          {item.info && item.info !== "—" && (
            <View className="flex-row items-start">
              <Ionicons name="document-text-outline" size={16} color="#64748B" className="mt-0.5" />
              <View className="ml-3 flex-1">
                <Text className="text-slate-600 text-sm font-medium">Driver Notes</Text>
                <Text className="text-slate-800 text-sm mt-0.5 leading-5">{item.info}</Text>
              </View>
            </View>
          )}

          {/* Service Type */}
          <View className="flex-row items-start">
            <Ionicons name="build-outline" size={16} color="#64748B" className="mt-0.5" />
            <View className="ml-3 flex-1">
              <Text className="text-slate-600 text-sm font-medium">Service Type</Text>
              <Text className="text-slate-800 text-sm mt-0.5 leading-5">
                {getServiceTypeLabel(item.serviceType)}
              </Text>
            </View>
          </View>

          {/* Fuel Type - only for gas service */}
          {item.serviceType === "gas" && (
            <View className="flex-row items-start">
              <Ionicons name="water-outline" size={16} color="#64748B" className="mt-0.5" />
              <View className="ml-3 flex-1">
                <Text className="text-slate-600 text-sm font-medium">Fuel Type</Text>
                <Text className="text-slate-800 text-sm mt-0.5 leading-5">
                  {getFuelTypeDisplay(item.fuelType, item.customFuelType)}
                </Text>
              </View>
            </View>
          )}

          <View className="flex-row items-start">
            <Ionicons name="location-outline" size={16} color="#64748B" className="mt-0.5" />
            <View className="ml-3 flex-1">
              <Text className="text-slate-600 text-sm font-medium">Landmark</Text>
              <Text className="text-slate-800 text-sm mt-0.5 leading-5">{item.landmark}</Text>
            </View>
          </View>

          <View className="flex-row items-start">
            <Ionicons name="map-outline" size={16} color="#64748B" className="mt-0.5" />
            <View className="ml-3 flex-1">
              <Text className="text-slate-600 text-sm font-medium">Location</Text>
              <Text className="text-slate-800 text-sm mt-0.5">{item.location}</Text>
            </View>
          </View>

          <View className="flex-row items-start">
            <Ionicons name="calendar-outline" size={16} color="#64748B" className="mt-0.5" />
            <View className="ml-3 flex-1">
              <Text className="text-slate-600 text-sm font-medium">Date & Time</Text>
              <Text className="text-slate-800 text-sm mt-0.5">{item.dateTime}</Text>
            </View>
          </View>
        </View>

        <View className="h-px bg-slate-200 my-4" />

        <View className="flex-row items-center justify-between">
          <View
            className={`rounded-full px-3 py-1.5 border self-start flex-row items-center ${
              STATUS_STYLES[item.status].bg ?? ""
            } ${STATUS_STYLES[item.status].border ?? ""}`}
          >
            {item.status === "IN_PROCESS" ? (
              <View className="mr-1.5">
                <SpinningGear size={12} />
              </View>
            ) : null}
            <Text className={`text-[12px] font-medium ${STATUS_STYLES[item.status].text ?? "text-slate-800"}`}>
              {prettyStatus(item.status)}
            </Text>
          </View>

          {inProcess && (
            <View className="flex-row space-x-2">
              <Pressable onPress={() => openChatForEmergency(item.id, router)} className="flex-row items-center bg-blue-600 rounded-xl px-4 py-2">
                <Ionicons name="chatbubbles" size={14} color="#FFF" />
                <Text className="text-white text-[13px] font-semibold ml-1.5">Message</Text>
              </Pressable>

              <Pressable
                onPress={() =>
                  openLiveTracking({
                    emergencyId: item.id,
                    targetUserId: item.acceptedBy,
                    viewer: "driver",
                  })
                }
                className="flex-row items-center bg-emerald-600 rounded-xl px-4 py-2"
              >
                <Ionicons name="navigate" size={14} color="#FFF" />
                <Text className="text-white text-[13px] font-semibold ml-1.5">Locate</Text>
              </Pressable>
            </View>
          )}

          {!inProcess &&
            (canCancel ? (
              <Pressable onPress={() => setConfirmCancelId(item.id)} className="flex-row items-center bg-rose-600 rounded-xl px-4 py-2">
                <Ionicons name="close-circle" size={14} color="#FFF" />
                <Text className="text-white text-[13px] font-semibold ml-1.5">Cancel</Text>
              </Pressable>
            ) : (
              <Text className="text-[13px] text-slate-400">Sent {item.sentWhen}</Text>
            ))}
        </View>

        {waiting && isOpen ? renderSRList(item) : null}
      </Pressable>
    );
  };

  return (
    <SafeAreaView className="flex-1 bg-[#F4F6F8]">
      <View className="flex-row items-center justify-between px-4 py-3 bg-white border-b border-slate-200">
        <Pressable onPress={() => router.back()} hitSlop={8}>
          <Ionicons name="arrow-back" size={26} color="#0F172A" />
        </Pressable>
        <Text className="text-xl font-bold text-[#0F172A]">Request Status</Text>
        <View style={{ width: 26 }} />
      </View>

      <FlatList
        data={items}
        keyExtractor={(i) => i.id}
        renderItem={renderItem}
        contentContainerStyle={{ padding: 16, paddingBottom: 24 }}
        ListEmptyComponent={
          <View className="px-6 pt-16 items-center">
            <Ionicons name="document-text-outline" size={48} color="#94A3B8" />
            <Text className="text-center text-slate-500 mt-4 text-[15px]">
              {emergency_id ? "Loading or no record found." : "No emergency requests to show."}
            </Text>
          </View>
        }
      />

      {/* Confirm: Reject */}
      <CenterConfirm
        visible={!!confirmReject}
        title="Reject this request?"
        message="This will remove the mechanic's request from your list."
        onCancel={() => setConfirmReject(null)}
        onConfirm={() => {
          if (confirmReject) {
            rejectService(confirmReject.serviceId, confirmReject.emergencyId);
            setConfirmReject(null);
          }
        }}
        confirmLabel="Reject"
        cancelLabel="Back"
        confirmColor="#DC2626"
      />

      {/* Confirm: Accept */}
      <CenterConfirm
        visible={!!confirmAccept}
        title="Accept this request?"
        message="The mechanic will be notified, wait for them to arrive."
        onCancel={() => setConfirmAccept(null)}
        onConfirm={() => {
          if (confirmAccept) {
            acceptService({
              serviceId: confirmAccept.serviceId,
              emergencyId: confirmAccept.emergencyId,
              userId: confirmAccept.userId,
            });
            setConfirmAccept(null);
          }
        }}
        confirmLabel="Accept"
        cancelLabel="Back"
        confirmColor="#2563EB"
      />

      {/* Confirm: Cancel emergency */}
      <CenterConfirm
        visible={!!confirmCancelId}
        title="Cancel this emergency?"
        message="No shop offers were received within 5 minutes. You can cancel now."
        onCancel={() => setConfirmCancelId(null)}
        onConfirm={() => {
          if (confirmCancelId) {
            cancelEmergency(confirmCancelId);
            setConfirmCancelId(null);
          }
        }}
        confirmLabel="Cancel Emergency"
        cancelLabel="Back"
        confirmColor="#DC2626"
      />

      {/* Confirm: Hide completed emergency */}
      <CenterConfirm
        visible={!!confirmHideId}
        title="Delete request from your list?"
        message="Note: You cannot view this again once deleted."
        onCancel={() => setConfirmHideId(null)}
        onConfirm={() => {
          if (confirmHideId) {
            hideEmergency(confirmHideId);
            setConfirmHideId(null);
          }
        }}
        confirmLabel="Delete"
        cancelLabel="Back"
        confirmColor="#475569"
      />

      <LoadingScreen visible={loading.visible} message={loading.message} variant="spinner" />
    </SafeAreaView>
  );
}<|MERGE_RESOLUTION|>--- conflicted
+++ resolved
@@ -52,13 +52,10 @@
   sentWhen: string;
   lat: number;
   lon: number;
-<<<<<<< HEAD
   acceptedBy?: string | null;
-=======
   serviceType: "vulcanize" | "repair" | "gas" | null;
   fuelType: string | null;
   customFuelType: string | null;
->>>>>>> eb5ce791
 };
 
 type EmergencyRow = {
@@ -225,13 +222,10 @@
     sentWhen: timeAgo(r.created_at),
     lat,
     lon,
-<<<<<<< HEAD
     acceptedBy: r.accepted_by ?? null,
-=======
     serviceType: r.service_type,
     fuelType: r.fuel_type,
     customFuelType: r.custom_fuel_type,
->>>>>>> eb5ce791
   };
 }
 
